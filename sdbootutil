#!/bin/bash
# SPDX-License-Identifier: MIT
# SPDX-FileCopyrightText: Copyright 2023 SUSE LLC
set -e
shopt -s nullglob

# set to --keep-title to use altenate screen. Better for debugging but causes flicker
dialog_altenate_screen=
dialog_backtitle="Systemd-boot"
interactive=
verbose=
nl=$'\n'
shimdir="/usr/share/efi/$(uname -m)"
sdboot_vendor="systemd"
sdboot_dst="/EFI/$sdboot_vendor"
arg_esp_path="$SYSTEMD_ESP_PATH"
arg_entry_token=
arg_arch=
arg_no_variables=
# for x in vmlinuz image vmlinux linux bzImage uImage Image zImage; do
image=vmlinuz

rollback=()

tmpdir=$(mktemp -d -t sdboot.XXXXXX)
cleanup()
{
	local i
	for i in "${rollback[@]}"; do
		if [ -e "$i.bak" ]; then
			log_info "restoring $i"
			mv "$i.bak" "$i"
		else
			log_info "removing $i"
			rm -f "$i"
		fi
	done
	rm -rf "$tmpdir"
}
trap cleanup EXIT

entryfile="$tmpdir/entries.json"
snapperfile="$tmpdir/snapper.json"
title_sort_file="$tmpdir/title_sort.txt"
tmpfile="$tmpdir/tmp"

helpandquit()
{
	cat <<-EOF
		Usage: $0 [OPTIONS] [COMMAND]
		OPTIONS:
		  --verbose  verbose
		  -h         help screen

		COMMAND:
		add-kernel VERSION [SUBVOL]
			   Create boot entry for specified kernel

		add-all-kernels [SNAPSHOT]
			   Create boot entries for all kernels in SNAPSHOT

		remove-kernel VERSION [SUBVOL]
			   Remove boot entry for specified kernel

		remove-all-kernels [SNAPSHOT]
			   Remove boot entries for all kernels in SNAPSHOT

		list-kernels [SNAPSHOT]
			   List all kernels related to SNAPSHOT

		set-default-snapshot [SNAPSHOT]
			   Make SNAPSHOT the default for next boot.
			   Also install all kernels if needed

		is-bootable [SNAPSHOT]
			   Check whether SNAPSHOT has any kernels registered, ie
			   is potentially bootable

		install    Install systemd-boot and shim into ESP

		UI commands:
		kernels    Open kernel menu
		snapshots  Open snapshots menu
		entries    Open entry menu

	EOF
	exit 0
}

log_info()
{
	[ "${verbose:-0}" -gt 0 ] || return 0
	echo "$@"
}

d(){
	local retval=0
	# Bash makes it a bit annoying to read the output of a different FD into a variable, it
	# only supports reading stdout by itself. So redirect 3 to stdout and 1 to the real stdout.
	exec {stdoutfd}>&1
	result="$(dialog $dialog_altenate_screen --backtitle "$dialog_backtitle" --output-fd 3 "$@" 3>&1 1>&${stdoutfd})" || retval=$?
	# Word splitting makes it necessary to use eval here.
	eval "exec ${stdoutfd}>&-"
	return "$retval"
}

err()
{
	if [ "$interactive" = 1 ]; then
		d --title 'Error' --ok-label "Quit" --colors --aspect 60 --msgbox "\Z1Error:\Zn $*" 0 0
	else
		echo "Error: $*" >&2
	fi
	exit 1
}

warn()
{
	if [ "$interactive" = 1 ]; then
		d --title 'Warning' --ok-label "Continue" --colors --aspect 60 --msgbox "\Z1Warning:\Zn $*" 0 0
	else
		echo "Warning: $*" >&2
	fi
}

reset_rollback()
{
	for i in "${rollback[@]}"; do
		[ -e "$i.bak" ] || continue
		log_info "removing $i.bak"
		rm -f "$i.bak"
	done
	rollback=()
}

run_command_live_output()
{
	if [ "$interactive" = 1 ]; then
		"$@" 2>&1 | dialog $dialog_altenate_screen --backtitle "$dialog_backtitle" --title "$1" --aspect 60 --progressbox 0 0
	else
		"$@"
	fi
}

run_command_output()
{
	if [ "$interactive" = 1 ]; then
		"$@" > "$tmpfile" 2>&1
		[ -s "$tmpfile" ] && d --textbox "$tmpfile" 0 0
	else
		"$@"
	fi
}

# Given the number of total item pairs, outputs the number of items to display at once
menuheight() {
	local height=$(($1 / 2))
	[ "$height" -le "$dh_menu" ] || height="$dh_menu"
	echo "$height"
}

stty_size() {
	set -- $(stty size 2>/dev/null)
	LINES="$1"
	COLUMNS="$2"
	# stty size can return zero when not ready or
	# its a serial console
	if [ "$COLUMNS" = "0" ] || [ "$LINES" = "0" ]; then
		LINES=24
		COLUMNS=80
	fi

	dh_menu=$((LINES-15))
	dh_text=$((LINES-5))
}

# check whether it's a transactional system
is_transactional()
{
	[ "$(stat -f -c %T /etc)" = "overlayfs" ]
}

subvol_is_ro()
{
	local subvol="${1:?}"
	while read -r line; do
		[ "$line" = "ro=true" ] && return 0
	done < <(btrfs prop get -t s "${subvol#@}" ro)
	return 1
}

detect_parent() {
	local subvol="$1"
	parent_uuid="$(btrfs subvol show "${subvol#@}" | sed -ne 's/\s*Parent UUID:\s*//p')"
	[ "$parent_uuid" != '-' ] || parent_uuid=
	[ -n "$parent_uuid" ] || return 0
	parent_subvol="$(/sbin/btrfs subvol show -u "$parent_uuid" "${subvol#@}" | head -1)"
	parent_snapshot="${parent_subvol#@/.snapshots/}"
	if [ "$parent_subvol" = "$parent_snapshot" ]; then
		unset parent_subvol parent_snapshot
	else
		parent_snapshot="${parent_snapshot%/snapshot}"
	fi
}

sedrootflags()
{
	local subvol="${1:?}"
	# - delete BOOT_IMAGE= and initrd=
	# - make sure root= refers to uuid
	# - replace or add rootflags to point at correct subvolume
	sed -e "s/[ \t]\+/ /g;s/\<\(BOOT_IMAGE\|initrd\)=[^ ]* \?//;s/\<root=[^ ]*/root=UUID=$root_uuid/;tr;:r;s,\<rootflags=subvol=[^ ]*,rootflags=subvol=$subvol,;tx; s,\$, rootflags=subvol=$subvol,;:x"
}

remove_kernel()
{
	local subvol="$1"
	local kernel_version="$2"
	local snapshot="${subvol#@/.snapshots/}"
	snapshot="${snapshot%/*}"
	local id="$entry_token-$kernel_version-$snapshot.conf"
	run_command_output bootctl unlink "$id"
}

install_with_rollback()
{
	local src="${1:?}"
	local dst="${2:?}"

	if [ -e "$dst" ]; then
		if cmp -s "$src" "$dst"; then
			log_info "$dst unchanged"
			return 0
		fi
		mv "$dst" "$dst.bak" || return "$?"
	fi
	rollback+=("$dst")
	install -m 0644 "$src" "$dst" || return "$?"
	chown root:root "$dst" 2>/dev/null || :
	log_info "installed $dst"
}

update_snapper()
{
    local columns="$1"
    if [ -z "$columns" ]; then
        columns="subvolume,number,default,active,type,pre-number,date,user,cleanup,description,userdata"
    fi

    snapper --jsonout list --columns "$columns" > "$snapperfile"
}

set_title_and_sortkey()
{
	if [ -z "$1" ]; then
		echo "No snapshot number supplied. Exiting."
		exit 1
	fi

	snapshot=$1
	update_snapper "number,type,date,description,userdata,pre-number"

	IFS="|" read -r stype date desc important full_desc pre_num <<< $(jq -r --arg snapshot "$snapshot" '.["root"][] | select(.number == ( $snapshot | tonumber )) | "\(.type)|\(.date)|\(.description)|\(.userdata.important)|\(.userdata.bootloader // "")|\(."pre-number" // "")"' < "$snapperfile")

	if test -z "$full_desc" -a -z "$desc" -a "$stype" = "post"; then
		if test -n "$pre_num"; then
			IFS="|" read -r desc <<< $(jq -r --arg snapshot "$pre_num" '.["root"][] | select(.number == ( $snapshot | tonumber )) | "\(.description)"' < "$snapperfile")
		fi
	fi

	test "$important" = "yes" && important="*" || important=" "
	test "$stype" = "single" && stype=""
	test -z "$stype" || stype=",$stype"
	test -z "$desc" || desc=",$desc"
	test -z "$full_desc" && full_desc="Linux-$kernel_version,$date$stype$desc"

	# shellcheck disable=SC2154
	echo "${important}${os_release_PRETTY_NAME} ${os_release_VERSION_ID} (${full_desc})|$os_release_ID" > $title_sort_file

	is_transactional || adjust_title_and_sorting
}

adjust_title_and_sorting()
{
	IFS="|" read -r title sort_key < $title_sort_file
	echo "Snapper: $title|snapper-$sort_key" > $title_sort_file
}

install_kernel()
{
	local subvol="$1"
	local kernel_version="$2"
	local dstinitrd=""
	local src="${subvol#@}/lib/modules/$kernel_version/$image"
	test -e "$src" || err "Can't find $src"

	calc_chksum "$src"
	local dst="/$entry_token/$kernel_version/linux-$chksum"

	local s_dir="${subvol#@}"
	s_dir="${s_dir%/*}"
	local snap_path="${s_dir%/*}"
	local snapshot="${s_dir#/.snapshots/}"

	local initrd="${src%/*}/initrd"

	mkdir -p "$boot_root${dst%/*}"

	if [ -e "$initrd" ]; then
		ln -s "$initrd" "$tmpdir/initrd"
	else
		# check if we can reuse the initrd from the parent
		# to avoid expensive regeneration
		detect_parent "$subvol"
		local parent_conf="$boot_root/loader/entries/$entry_token-$kernel_version-$parent_snapshot.conf"
		if [ -n "$parent_subvol" ] && [ -e "$parent_conf" ]; then
			#subvol_is_ro "$parent_subvol" || err "Parent snapshot $parent_snapshot is not read-only, can't reuse initrd"
			local k
			local v
			while read -r k v; do
				[ "$k" = 'initrd' ] || continue
				log_info "found previous initrd $v"
				dstinitrd="$v"
				break
			done < "$parent_conf"
			[ -n "$dstinitrd" ] || err "no initrd for kernel $kernel_version in parent snapshot $parent_snapshot found"
		elif [ "$subvol" != "$root_subvol" ]; then
			err "Can't call dracut for snapshots that have no initrd yet"
		else
			log_info "generating new initrd"
			run_command_live_output dracut --quiet --reproducible "$tmpdir/initrd" "$kernel_version"
		fi
	fi

	local boot_options=
	for i in /etc/kernel/cmdline /usr/lib/kernel/cmdline /proc/cmdline; do
		[ -f "$i" ] || continue
		boot_options="$(sedrootflags "$subvol" < "$i")"
		break
	done

	if [ -z "$dstinitrd" ] && [ -e "$tmpdir/initrd" ]; then
		calc_chksum "$tmpdir/initrd"
		dstinitrd="${dst%/*}/initrd-$chksum"
	fi

	set_title_and_sortkey "$snapshot"

	IFS="|" read -r title sort_key < $title_sort_file

	local entry_machine_id=
	[ "$entry_token" = "$machine_id" ] && entry_machine_id="$machine_id"

	cat > "$tmpdir/entry.conf" <<-EOF
	# Boot Loader Specification type#1 entry
	title      $title
	version    $snapshot${entry_machine_id:+${nl}machine-id $entry_machine_id}${sort_key:+${nl}sort-key   $sort_key}
	options    $boot_options
	linux      $dst
	initrd     $dstinitrd
	EOF

	local failed=
	if [ ! -e "$boot_root$dst" ]; then
		install_with_rollback "$src" "$boot_root$dst" || failed=kernel
	else
		log_info "reusing $boot_root$dst"
	fi
	if [ -z "$failed" ] && [ -e "$tmpdir/initrd" ] && [ ! -e "$boot_root$dstinitrd" ]; then
		install_with_rollback "$tmpdir/initrd" "$boot_root$dstinitrd" || failed=initrd
	fi
	if [ -z "$failed" ]; then
		loader_entry="$boot_root/loader/entries/$entry_token-$kernel_version-$snapshot.conf"
		install_with_rollback "$tmpdir/entry.conf" "$loader_entry" || failed="bootloader entry"
	fi
	rm -f "$tmpdir/initrd"
	rm -f "$tmpdir/entry.conf"
	[ -z "$failed" ] || err "Failed to install $failed"
	reset_rollback
}

install_all_kernels()
{
	local subvol="@/.snapshots/${1:?}/snapshot"
	find_kernels "$subvol"
	for kv in "${!found_kernels[@]}"; do
		log_info "installing $kv"
		install_kernel "${subvol}" "$kv"
	done

}

remove_all_kernels()
{
	local subvol="@/.snapshots/${1:?}/snapshot"
	find_kernels "$subvol"
	for kv in "${!found_kernels[@]}"; do
		remove_kernel "${subvol}" "$kv"
	done

}

entry_filter=("cat")
update_entries()
{
	[ -z "$1" ] || entry_filter=("$@")
	bootctl list --json=short | "${entry_filter[@]}" > "$entryfile"
}

update_entries_for_subvol()
{
	local subvol="$1"
	update_entries jq "[.[]|select(has(\"options\"))|select(.options|match(\"root=UUID=$root_uuid .*rootflags=subvol=$subvol\"))]"
}



update_entries_for_snapshot()
{
	local n="$1"
	update_entries_for_subvol "@/.snapshots/$n/snapshot"
}

show_entries()
{
	local dialogtitle="${1:-Entries}"

	[ -s "$entryfile" ] || update_entries

	while true; do
		local list=()
		local n=0
		local default=
		while read -r isdefault isreported type title; do
			color=
			if [ "$isdefault" = "true" ]; then
				default="$n"
				color="\\Zb\Zu"
			fi
			if [ "$isreported" = "false" ]; then
				color="$color\\Z2"
			fi
			if [ "$type" = "loader" ]; then
				color="$color\\Z5"
			fi
			list+=("$n" "$color$title\\Zn")
			n=$((++n))
		done < <(jq '.[]|[.isDefault, if has("isReported") then .isReported else 0 end, if has("type") then .type else "unknown" end, .showTitle]|join(" ")' -r < "$entryfile")
		if [ "${#list}" = 0 ]; then
			d --msgbox "No entries" 0 0
			return 0
		fi
		d --no-hot-list --colors --ok-label "Options" --cancel-label "Back" --menu "$dialogtitle" 0 0 "$(menuheight ${#list[@]})" "${list[@]}" || return 0
		n="$result"

		show_entry ".[$n]"
	done
}

show_entry()
{
	local filter="$1"
	local type
	local isreported
	local isdefault
	local new=

	read -r isdefault isreported type title < <(jq "$filter"'|[.isDefault, if has("isReported") then .isReported else 0 end, if has("type") then .type else "unknown" end, .showTitle]|join(" ")' -r < "$entryfile")

	[ "$isdefault" = true ] || isdefault=
	[ "$isreported" = true ] || new=1

	if [ -n "$isdefault$new" ]; then
		title="$title ["
		[ -z "$isdefault" ] || title="${title}default"
		[ -z "$new" ] || title="${title}${isdefault:+,}new"
		title="$title]"
	fi

	while true; do
		local list=(show json)
		if [ "$type" = "type1" ]; then
			list+=(cat Raw edit Edit)
		fi
		if [ -z "$isdefault" ]; then
			list+=(set-default "set as default" oneshot "set as one-shot")
			if [ "$type" != "loader" ]; then
				list+=(delete delete)
			fi
		fi
		d --no-tags --menu "Entry #$title" 0 0 "$(menuheight ${#list[@]})" "${list[@]}" || break
		action="$result"

		case "$action" in
			show)
				jq "$filter" < "$entryfile" > "$tmpfile"
				d --textbox "$tmpfile" 0 0
				;;
			cat)
				read -r fn < <(jq -r "$filter|.path" < "$entryfile")
				d --textbox "$fn" 0 0
				;;
			edit)
				read -r fn < <(jq -r "$filter|.path" < "$entryfile")
				${EDITOR:-vim} "$fn"
				update_entries
				;;
			delete)
				read -r id < <(jq -r "$filter|.id" < "$entryfile")
				bootctl unlink "$id" > "$tmpfile" 2>&1
				[ -s "$tmpfile" ] && d --textbox "$tmpfile" 0 0
				update_entries
				break
				;;
			set-default)
				read -r id < <(jq -r "$filter|.id" < "$entryfile")
				bootctl set-default "$id" > "$tmpfile" 2>&1
				[ -s "$tmpfile" ] && d --textbox "$tmpfile" 0 0
				update_entries
				break
				;;
			oneshot)
				read -r id < <(jq -r "$filter|.id" < "$entryfile")
				bootctl set-oneshot "$id" > "$tmpfile" 2>&1
				[ -s "$tmpfile" ] && d --textbox "$tmpfile" 0 0
				update_entries
				break
				;;
		esac
	done
}

<<<<<<< HEAD
update_snapper()
{
	 snapper --jsonout --no-dbus list --disable-used-space > "$snapperfile"
}

=======
>>>>>>> 2e00932f
show_snapper()
{
	if ! update_snapper "number,default,description" 2>"$tmpfile"; then
		d --title "Error" --textbox "$tmpfile" 0 0
		exit 1
	fi

	while true; do
		local list=()
		local n=0
		local default=
		while read -r n isdefault title; do
			[ "$n" != "0" ] || continue
			if [ "$isdefault" = "true" ]; then
				default="$n"
				title="\\Zb\Zu$title\\Zn"
			fi
			update_kernels "@/.snapshots/$n/snapshot"
			[ "$is_bootable" = 1 ] || title="!$title"
			list+=("$n" "$title")
		done < <(jq '.root|.[]|[.number, .default, .description]|join(" ")' -r < "$snapperfile")
		if [ "${#list}" = 0 ]; then
			d --msgbox "No snapshots" 0 0
			return 0
		fi
		d --no-hot-list --colors --ok-label "Options" --cancel-label "Back" --menu "Snapshots" 0 0 "$(menuheight ${#list[@]})" "${list[@]}" || return 0
		n="$result"

		while true; do
			list=(kernels kernels entries entries show json)
			if [ "$n" != "$default" ]; then
				list+=(delete delete)
			fi
			d --no-tags --menu "Snapshot #$n" 0 0 "$(menuheight ${#list[@]})" "${list[@]}" || break
			action="$result"

			case "$action" in
				show)
					jq ".root|.[]|select(.number==$n)" < "$snapperfile" > "$tmpfile"
					d --textbox "$tmpfile" 0 0
					;;
				entries)
					#read -r MACHINE_ID < /etc/machine-id
					#update_entries jq "[.[]|select(.machineId==\"$MACHINE_ID\")|select(has(\"options\"))|select(.options|match(\"@/.snapshots/$n/snapshot\"))]"
					update_entries_for_snapshot "$n"
					show_entries "Entries for Snapshot $n"
					;;
				kernels)
					show_kernels "$n"
					;;
			esac
		done
	done
}

calc_chksum() {
    # shellcheck disable=SC2046
    set -- $(sha1sum "$1")
    chksum="$1"
}

# map with kernel version as key and checksum as value
declare -A found_kernels
find_kernels()
{
	local subvol="${1:?}"
	found_kernels=()

	for fn in "${subvol#@}"/usr/lib/modules/*/"$image"; do
		kv="${fn%/*}"
		kv="${kv##*/}"
		calc_chksum "$fn"
		found_kernels["$kv"]="$chksum"
		log_info "found kernel $kv = $chksum"
	done
}

# map that uses expected path on the ESP for each kernel. The value indicates
# whether that kernel is installed, stale or missing in the ESP
declare -A known_kernels
is_bootable=
has_stale=
update_kernels()
{
	local subvol="${1:?}"
	known_kernels=()
	is_bootable=
	has_stale=
	find_kernels "$subvol"
	for kv in "${!found_kernels[@]}"; do
		known_kernels["/$entry_token/$kv/linux-${found_kernels[$kv]}"]=missing
	done
	update_entries_for_subvol "$subvol"

	while read -r k id; do
		# kernel in ESP that is not installed
		if [ -z "${known_kernels[$k]}" ]; then
			known_kernels["$k"]="!$id"
			has_stale=1
		elif [ "${known_kernels[$k]}" = missing ]; then
			known_kernels["$k"]="$id"
			is_bootable=1
		fi
	done < <(jq -r '.[]|select(has("linux"))|[.linux,.id]|join(" ")'< "$entryfile")
}

list_kernels()
{
	subvol="@/.snapshots/${1:?}/snapshot"
	update_kernels "$subvol"
	local kernelfiles=("${!known_kernels[@]}")
	for k in "${kernelfiles[@]}"; do
		state="${known_kernels[$k]}"
		printf "%-10s %s\n" "$state" "$k"
	done
}

is_bootable()
{
	subvol="@/.snapshots/${1:?}/snapshot"
	update_kernels "$subvol"

	[ "$is_bootable" = 1 ] || return 1
	return 0
}

show_kernels()
{
	subvol="@/.snapshots/${1:?}/snapshot"
	while true; do
		update_kernels "$subvol"
		local list=()
		local n=0
		local default=
		local kernelfiles=("${!known_kernels[@]}")
		local states=()
		for k in "${kernelfiles[@]}"; do
			state="${known_kernels[$k]}"
			if [ "$state" != 'missing' ]; then
				if [ "${state:0:1}" = '!' ]; then
					state="stale"
				else
					state="ok"
				fi
			fi
			states+=("$state")
			s="${k#/*/}"
			list+=("$n" "$(printf "%-10s %s" "$state" "$s")")
			n=$((++n))
		done
		if [ "${#list}" = 0 ]; then
			d --msgbox "No kernels" 0 0
			return 1
		fi
		d --no-tags --no-hot-list --colors --ok-label "Options" --cancel-label "Back" --menu "Kernels associated with $subvol" 0 0 "$(menuheight ${#list[@]})" "${list[@]}" || return 0
		n="$result"

		local id="${known_kernels[${kernelfiles[$n]}]}"
		list=()
		if [ "$id" = "missing" ]; then
			list+=(install "Install")
		else
			[ "${id:0:1}" = '!' ] && id="${id:1}" # stale
			list+=(show "Entry")
		fi
		list+=(entries "Other Entries")

		local kv="${kernelfiles[$n]%/*}"
		kv="${kv##*/}"
		local title="Kernel $kv"
		while true; do
			d --no-tags --no-hot-list --colors --ok-label "Ok" --cancel-label "Back" --menu "$title" 0 0 "$(menuheight ${#list[@]})" "${list[@]}" || break
			action="$result"

			case "$action" in
				entries)
					update_entries jq "[.[]|select(has(\"linux\"))|select(.linux|match(\"${kernelfiles[$n]}\"))]"
					show_entries "Entries for kernel ${kernelfiles[$n]#/*/}"
					;;
				show)
					show_entry ".[]|select(.id|match(\"$id\"))"
					break # might have selected delete so refresh
					;;
				install)
					install_kernel "$subvol" "$kv"
					break
					;;
			esac
		done
	done
}

sdboot_version()
{
	local fn="$1"
	if [ -z "$1" ]; then
		if [ -e "$shimdir/shim.efi" ]; then
			fn="$boot_root$sdboot_dst/grub.efi"
		else
			local sdboot
			sdboot="$(find_sdboot)"
			fn="$boot_root$sdboot_dst/${sdboot##*/}"
		fi
	fi
	[ -e "$fn" ] || return 1
	read -r _ _ _ v _ < <(grep -ao '#### LoaderInfo: systemd-boot [^#]\+ ####' "$fn")
	[ -n "$v" ] || return 1
	echo "$v"
}

find_sdboot()
{
	# XXX: this is a hack in case we need to inject a signed
	# systemd-boot from a separate package
	local sdboot="/usr/lib/systemd-boot/systemd-boot$firmware_arch.efi"
	[ -e "$sdboot" ] || sdboot="/usr/lib/systemd/boot/efi/systemd-boot$firmware_arch.efi"
	[ -e "$sdboot" ] || err "missing $sdboot"
	echo "$sdboot"
}

sdboot_needs_update()
{
	local v nv
	v="$(sdboot_version)"
	[ -n "$v" ] || return 1
	log_info "deployed version $v"
	nv="$(sdboot_version "$(find_sdboot)")"
	[ -n "$v" ] || return 1
	log_info "system version $nv"
	systemd-analyze compare-versions "$v" lt "$nv" 2>/dev/null || return 1
	log_info "systemd-boot needs to be updated"
	return 0
}

install_sdboot()
{
	local sdboot blkpart drive partno

	sdboot=$(find_sdboot)

	mkdir -p "$boot_root/loader/entries"

	mountpoint -q "$boot_root" || err "$boot_root is not a valid mountpoint"
	blkpart="$(findmnt -nvo SOURCE "$boot_root")"
	[ -L "/sys/class/block/${blkpart##*/}" ] || err "$blkpart is not a partition"
	drive="$(readlink -f "/sys/class/block/${blkpart##*/}")"
	drive="${drive%/*}"
	drive="/dev/${drive##*/}"
	read -r partno < "/sys/class/block/${blkpart##*/}"/partition

	if [ -e "$shimdir/shim.efi" ]; then
		log_info "Installing systemd-boot with shim into $boot_root"
		entry="$sdboot_dst/shim.efi"
		for i in MokManager shim; do
			install -D "$shimdir/$i.efi" "$boot_root$sdboot_dst/$i.efi"
		done
		install -D "$sdboot" "$boot_root$sdboot_dst/grub.efi"

		# boot entry point
		for i in MokManager fallback; do
			install -D "$shimdir/$i.efi" "$boot_root/EFI/BOOT/$i.efi"
		done
		install -D "$shimdir/shim.efi" "$boot_root/EFI/BOOT/BOOT${firmware_arch^^}.EFI"
	else
		log_info "Installing systemd-boot into $boot_root"
		entry="$sdboot_dst/${sdboot##*/}"
		install -D "$sdboot" "$boot_root$entry"
		install -D "$sdboot" "$boot_root/EFI/BOOT/BOOT${firmware_arch^^}.EFI"
	fi
	# this is for shim to create the entry if missing
	echo "${entry##*/},openSUSE Boot Manager" | iconv -f ascii -t ucs2 > "$boot_root/$sdboot_dst/boot.csv"

	mkdir -p "$boot_root/$entry_token"
	:> "$boot_root/$entry_token/installed_by_sdbootutil"
	mkdir -p "/etc/kernel"
	[ -s /etc/kernel/entry-token ] || echo "$entry_token" > /etc/kernel/entry-token
	update_random_seed

	[ -s "$boot_root/loader/entries.srel" ] || echo type1 > "$boot_root/loader/entries.srel"

    	[ -e "$boot_root/loader/loader.conf" ] || echo -e "#timeout 3\n#console-mode keep\n" > "$boot_root/loader/loader.conf"

	# Create boot menu entry if it does not exist
	[ -n "$arg_no_variables" ] || efibootmgr | grep -q 'Boot.*openSUSE Boot Manager' || efibootmgr -q --create --disk "$drive" --part "$partno" --label "openSUSE Boot Manager" --loader "$entry" || true
}

settle_entry_token()
{
	case "$arg_entry_token" in
		"") [ -n "$entry_token" ] || entry_token="$machine_id" ;;
		auto)
			if [ -s '/etc/kernel/entry-token' ]; then
				read -r entry_token < '/etc/kernel/entry-token'
			else
				entry_token="$machine_id"
				# bootctl has more here in case the machine id
				# is random falls back to trying IMAGE_ID and
				# ID, only them machine id. We assume there is
				# a valid machine-id
			fi
			;;
		machine-id) entry_token="$machine_id" ;;
		os-id)
			# shellcheck disable=SC2154
			entry_token="$os_release_ID"
			[ -n "$entry_token" ] || err "Missing ID"
			;;
		os-image)
			# shellcheck disable=SC2154
			entry_token="$os_release_IMAGE_ID"
			[ -n "$entry_token" ] || err "Missing IMAGE_ID"
			;;
		*) entry_token="$arg_entry_token" ;;
	esac
	return 0
}

hex_to_binary()
{
	local s="$1"
	local i
	for ((i=0;i<${#s};i+=2)); do eval echo -n "\$'\x${s:$i:2}'"; done
}

update_random_seed()
{
	local s _p
	read -r s _p < <({ dd if=/dev/urandom bs=32 count=1 status=none; [ -e "$boot_root/loader/random-seed" ] && dd if="$boot_root/loader/random-seed" bs=32 count=1 status=none; } | sha256sum)
	[ "${#s}" = 64 ] || { warn "Invalid random seed"; return 0; }
	hex_to_binary "$s" > "$boot_root/loader/random-seed.new"
	mv "$boot_root/loader/random-seed.new" "$boot_root/loader/random-seed"
}

install_sdboot_interactive()
{
	local v
	v="$(sdboot_version)"
	if [ -n "$v" ]; then
		if sdboot_needs_update; then
			local nv
			nv="$(sdboot_version "$(find_sdboot)")"
			d --aspect 60 --yesno "Update systemd-boot from $v to $nv?" 0 0 || return 0
		else
			d --aspect 60 --yesno "systemd-boot already at current version $v. Install again?" 0 0 || return 0
		fi
	else
		d --aspect 60 --yesno "Are you sure you want to install systemd-boot into $boot_root?\n
			This will overwrite any existing bootloaders" 0 0 || return 0
	fi
	install_sdboot
	d --aspect 60 --msgbox "Installed into $boot_root" 0 0
}

set_default_snapshot()
{
	local num="${1:?}"
	local configs
	update_entries_for_snapshot "$num"
	mapfile configs < <(jq '.[]|[.id]|join(" ")' -r < "$entryfile")
	configs=("${configs[@]%$nl}")
	if [ -z "${configs[0]}" ]; then
		log_info "snapshot $num has no configs, trying to create them..."
		install_all_kernels "$num"
		update_entries_for_snapshot "$num"
		mapfile configs < <(jq '.[]|[.id]|join(" ")' -r < "$entryfile")
		configs=("${configs[@]%$nl}")
		if [ -z "${configs[0]}" ]; then
			err "snapshot $num has no kernels"
		fi
	fi
	log_info "setting default entry ${configs[0]}"
	bootctl set-default "${configs[0]}"
}

main_menu()
{
	while true; do
		list=(kernels Kernels snapper Snapshots sd-boot Entries install "Install/Update")
		d --no-tags --cancel-label "Quit"  --menu "Main Menu" 0 0 "$(menuheight ${#list[@]})" "${list[@]}" || return 0
		action="$result"

		case "$action" in
			snapper) show_snapper ;;
			sd-boot) update_entries cat; show_entries ;;
			kernels) show_kernels "$root_snapshot";;
			install) install_sdboot_interactive ;;
		esac
	done
}

####### main #######

getopttmp=$(getopt -o hc:v --long help,flicker,verbose,esp-path:,entry-token:,arch:,image:,no-variables -n "${0##*/}" -- "$@")
eval set -- "$getopttmp"

while true ; do
        case "$1" in
                -h|--help) helpandquit ;;
		--flicker) dialog_altenate_screen=--keep-tite; shift ;;
		-v|--verbose) verbose=$((++verbose)); shift ;;
		--esp-path) arg_esp_path="$2"; shift 2 ;;
		--arch) arg_arch="$2"; shift 2 ;;
		--entry-token) arg_entry_token="$2"; shift 2 ;;
		--image) image="$2"; shift 2 ;;
		--no-variables) arg_no_variables=1; shift ;;
                --) shift ; break ;;
                *) echo "Internal error!" ; exit 1 ;;
        esac
done

case "$1" in
	install|needs-update|update|add-kernel|remove-kernel|set-default-snapshot|add-all-kernels|remove-all-kernels|is-installed|list-kernels|is-bootable) ;;
	kernels|snapshots|entries|"") stty_size; interactive=1 ;;
	*) err "unknown command $1" ;;
esac

for i in /etc/os-release /usr/lib/os-release; do
	[ -f "$i" ] || continue
	eval $(sed -ne '/^[A-Z_]\+=/s/^/os_release_/p' < "$i")
	break
done

[ -n "$arg_esp_path" ] && export SYSTEMD_ESP_PATH="$arg_esp_path"

# XXX: bootctl should have json output for that too
eval "$(bootctl 2>/dev/null | sed -ne 's/Firmware Arch: *\(\w\+\)/firmware_arch="\1"/p;s/ *token: *\(\w\+\)/entry_token="\1"/p;s, *\$BOOT: *\([^ ]\+\).*,boot_root="\1",p')"
root_uuid=$(findmnt / -r -n -o UUID)
root_subvol=$(btrfs subvol show / 2>/dev/null|head -1)
[ -s /etc/machine-id ] && read -r machine_id < /etc/machine-id

if [ -n "$arg_esp_path" ] && [ "$boot_root" != "$arg_esp_path" ]; then
	err "mismatch of esp path"
fi
[ -n "$arg_arch" ] && firmware_arch="$arg_arch"
settle_entry_token

[ -n "$boot_root" ] || err "No ESP detected. Legacy system?"
[ -n "$root_uuid" ] || err "Can't determine root UUID"
[ -n "$root_subvol" ] || err "Can't determine root subvolume"
[ -n "$entry_token" ] || err "No entry token. sd-boot not installed?"
[ -n "$firmware_arch" ] || err "Can't determine firmware arch"

root_snapshot="${root_subvol#@/.snapshots/}"
root_snapshot="${root_snapshot%/snapshot}"

if [ "$1" = "install" ]; then
	install_sdboot
elif [ "$1" = "needs-update" ]; then
	sdboot_needs_update
elif [ "$1" = "update" ]; then
	sdboot_needs_update && install_sdboot
elif [ "$1" = "add-kernel" ]; then
	install_kernel "${3:-$root_subvol}" "$2"
elif [ "$1" = "add-all-kernels" ]; then
	install_all_kernels "${2:-$root_snapshot}"
elif [ "$1" = "remove-kernel" ]; then
	remove_kernel "${3:-$root_subvol}" "$2"
elif [ "$1" = "remove-all-kernels" ]; then
	remove_all_kernels "${2:-$root_snapshot}"
elif [ "$1" = "set-default-snapshot" ]; then
	set_default_snapshot "${2:-$root_snapshot}"
elif [ "$1" = "is-installed" ]; then
	if sdboot_version > /dev/null && [ -e "$boot_root/$entry_token/installed_by_sdbootutil" ]; then
		log_info "systemd-boot was installed using sdbootutil"
		exit 0
	else
		log_info "not installed using this tool"
		exit 1
	fi
elif [ "$1" = "list-kernels" ]; then
	list_kernels "${2:-$root_snapshot}"
elif [ "$1" = "is-bootable" ]; then
	is_bootable "${2:-$root_snapshot}"
elif [ "$1" = "kernels" ]; then
	show_kernels "${2:-$root_snapshot}"
elif [ "$1" = "snapshots" ]; then
	show_snapper
elif [ "$1" = "entries" ]; then
	show_entries
else
	main_menu
fi<|MERGE_RESOLUTION|>--- conflicted
+++ resolved
@@ -247,7 +247,7 @@
         columns="subvolume,number,default,active,type,pre-number,date,user,cleanup,description,userdata"
     fi
 
-    snapper --jsonout list --columns "$columns" > "$snapperfile"
+    snapper --jsonout --no-dbus list --disable-used-space --columns "$columns" > "$snapperfile"
 }
 
 set_title_and_sortkey()
@@ -530,14 +530,6 @@
 	done
 }
 
-<<<<<<< HEAD
-update_snapper()
-{
-	 snapper --jsonout --no-dbus list --disable-used-space > "$snapperfile"
-}
-
-=======
->>>>>>> 2e00932f
 show_snapper()
 {
 	if ! update_snapper "number,default,description" 2>"$tmpfile"; then
